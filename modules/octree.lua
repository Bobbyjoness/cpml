--- conflicted
+++ resolved
@@ -355,11 +355,7 @@
 -- @param func Function to execute on any objects within child nodes
 -- @param out Table to store results of func in
 -- @return boolean True if an intersect is detected
-<<<<<<< HEAD
 function OctreeNode:cast_ray(ray, func, out, depth)
-=======
-function OctreeNode:cast_ray(ray, func, depth)
->>>>>>> 7fc73c7d
 	depth = depth or 1
 
 	if intersect.ray_aabb(ray, self.bounds.min, self.bounds.max) then
@@ -372,11 +368,7 @@
 		end
 
 		for _, child in ipairs(self.children) do
-<<<<<<< HEAD
 			local hit = child:cast_ray(ray, func, out, depth + 1)
-=======
-			local hit = child:cast_ray(ray, func, depth + 1)
->>>>>>> 7fc73c7d
 
 			if hit then
 				return hit
